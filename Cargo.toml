[package]
name = "solana-geyser-sqs"
version = "0.1.0"
edition = "2018"
publish = false

[lib]
crate-type = ["cdylib", "rlib"]

[dependencies]
anyhow = "1.0.44"
arrayref = "0.3.6"
async-trait = "0.1"
base64 = "0.13.0"
bincode = "1.3"
clap = { version = "3.1.8", features = ["cargo", "derive"] }
derivative = "2"
flate2 = "1"
futures = "0.3"
hex = "0.4"
humantime = "2.1.0"
hyper = { version = "0.14", features = ["server"] }
hyper-tls = "0.5"
lazy_static = "1"
log = "0.4.14"
md-5 = "0.10"
pin-project = "1"
prometheus = "0.13"
rand = "0.7.3"
redis = { version = "0.21.4", features = ["tokio-comp", "tokio-native-tls-comp"] }
rusoto_core = "0.48"
rusoto_credential = "0.48"
rusoto_s3 = "0.48"
rusoto_sqs = "0.48"
serde = { version = "1.0.132", features = ["derive"] }
serde_json = "1.0.73"
solana-geyser-plugin-interface = "=1.10.34"
solana-logger = "=1.10.34"
solana-sdk = "=1.10.34"
solana-transaction-status = "=1.10.34"
<<<<<<< HEAD
spl-token = "3.2.0"
=======
spl-token = "3.3.1"
>>>>>>> 9ee034ac
thiserror = "1.0.30"
tokio = { version = "1.15.0", features = ["rt-multi-thread", "time", "macros", "io-util"] }
zstd = "0.11.1"

[build-dependencies]
anyhow = "1"
cargo-lock = "8"
git-version = "0.3"
vergen = "7.2.1"

[profile.release]
codegen-units = 1
lto = true<|MERGE_RESOLUTION|>--- conflicted
+++ resolved
@@ -34,15 +34,11 @@
 rusoto_sqs = "0.48"
 serde = { version = "1.0.132", features = ["derive"] }
 serde_json = "1.0.73"
-solana-geyser-plugin-interface = "=1.10.34"
-solana-logger = "=1.10.34"
-solana-sdk = "=1.10.34"
-solana-transaction-status = "=1.10.34"
-<<<<<<< HEAD
-spl-token = "3.2.0"
-=======
+solana-geyser-plugin-interface = "=1.10.39"
+solana-logger = "=1.10.39"
+solana-sdk = "=1.10.39"
+solana-transaction-status = "=1.10.39"
 spl-token = "3.3.1"
->>>>>>> 9ee034ac
 thiserror = "1.0.30"
 tokio = { version = "1.15.0", features = ["rt-multi-thread", "time", "macros", "io-util"] }
 zstd = "0.11.1"
